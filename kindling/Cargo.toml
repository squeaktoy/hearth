[workspace]
resolver = "2"
<<<<<<< HEAD
members = ["init", "services/*", "host"]
=======
members = ["init", "services/*", "host", "utils"]
exclude = ["build"]
>>>>>>> 0cfbc062

[workspace.dependencies]
hearth-guest = { path = "../guest/rust/hearth-guest"}
kindling-host = { path = "host"}
kindling-utils = { path = "utils" }
lazy_static = "1.4"
serde = { version = "1.0.103, < 1.0.171", default-features = false, features = ["derive"] }
serde_json = "1"
tracing = { version = "0.1" }<|MERGE_RESOLUTION|>--- conflicted
+++ resolved
@@ -1,11 +1,7 @@
 [workspace]
 resolver = "2"
-<<<<<<< HEAD
-members = ["init", "services/*", "host"]
-=======
 members = ["init", "services/*", "host", "utils"]
 exclude = ["build"]
->>>>>>> 0cfbc062
 
 [workspace.dependencies]
 hearth-guest = { path = "../guest/rust/hearth-guest"}

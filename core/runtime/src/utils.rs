--- conflicted
+++ resolved
@@ -188,19 +188,18 @@
     }
 }
 
-<<<<<<< HEAD
 /// A trait for Hearth types with process metadata.
 pub trait GetProcessMetadata {
     /// Gets the [ProcessMetadata] for this service.
     fn get_process_metadata() -> ProcessMetadata;
-=======
+}
+
 /// A token which grants permission to run a process directly.
 ///
 /// This token can not be obtained by user code, and is only used internally. This is to prevent
 /// users from running the process directly and circumventing the task spawning.
 pub struct ProcessRunToken {
     _inner: (),
->>>>>>> ac5e9141
 }
 
 /// A trait for types that implement process behavior.

--- conflicted
+++ resolved
@@ -163,21 +163,18 @@
         info: peer_info,
     };
 
-<<<<<<< HEAD
-    let runtime = { // move into block to make this async fn Send
-        let mut builder = RuntimeBuilder::new();
-        builder.add_plugin(hearth_cognito::WasmPlugin::new());
-        builder.add_plugin(rend3_plugin);
-        builder.run(config)
-    };
-=======
     let config_path = args
         .config
         .unwrap_or_else(|| hearth_core::get_config_path());
     let config_file = hearth_core::load_config(&config_path).unwrap();
-    let mut builder = RuntimeBuilder::new(config_file);
-    builder.add_plugin(hearth_cognito::WasmPlugin::new());
->>>>>>> cf99682e
+
+    let runtime = {
+        // move into block to make this async fn Send
+        let mut builder = RuntimeBuilder::new(config_file);
+        builder.add_plugin(hearth_cognito::WasmPlugin::new());
+        builder.add_plugin(rend3_plugin);
+        builder.run(config)
+    };
 
     let peer_api = runtime.clone().serve_peer_api();
 

--- conflicted
+++ resolved
@@ -6,23 +6,6 @@
 bytemuck = { version = "1.13", features = ["derive"] }
 flume = "0.11"
 glam = { version = "0.20", features = ["serde"] }
-<<<<<<< HEAD
-hearth-cognito = { path = "crates/hearth-cognito" }
-hearth-core = { path = "crates/hearth-core" }
-hearth-daemon = { path = "crates/hearth-daemon" }
-hearth-debug-draw = { path = "crates/hearth-debug-draw" }
-hearth-init = { path = "crates/hearth-init" }
-hearth-ipc = { path = "crates/hearth-ipc" }
-hearth-fs = { path = "crates/hearth-fs" }
-hearth-macros = { path = "crates/hearth-macros" }
-hearth-network = { path = "crates/hearth-network" }
-hearth-rend3 = { path = "crates/hearth-rend3" }
-hearth-renderer = { path = "crates/hearth-renderer" }
-hearth-terminal = { path = "crates/hearth-terminal" }
-hearth-types = { path = "crates/hearth-types" }
-hearth-wasm = { path = "crates/hearth-wasm" }
-=======
-hearth-cognito.path = "crates/hearth-cognito"
 hearth-core.path = "crates/hearth-core"
 hearth-daemon.path = "crates/hearth-daemon"
 hearth-debug-draw.path = "crates/hearth-debug-draw"
@@ -35,7 +18,6 @@
 hearth-terminal.path = "crates/hearth-terminal"
 hearth-types.path = "crates/hearth-types"
 hearth-wasm.path = "crates/hearth-wasm"
->>>>>>> ddcca068
 ouroboros = "0.18.0"
 parking_lot = "0.12"
 rend3-alacritty.path = "crates/rend3-alacritty"
